--- conflicted
+++ resolved
@@ -1,380 +1,387 @@
-/*
- * 
- * Copyright (c) 2007-2013 MindTouch. All rights reserved.
- * www.mindtouch.com  oss@mindtouch.com
- *
- * For community documentation and downloads visit wiki.developer.mindtouch.com;
- * please review the licensing section.
- *
- * Licensed under the Apache License, Version 2.0 (the "License");
- * you may not use this file except in compliance with the License.
- * You may obtain a copy of the License at
- * 
- *     http://www.apache.org/licenses/LICENSE-2.0
- * 
- * Unless required by applicable law or agreed to in writing, software
- * distributed under the License is distributed on an "AS IS" BASIS,
- * WITHOUT WARRANTIES OR CONDITIONS OF ANY KIND, either express or implied.
- * See the License for the specific language governing permissions and
- * limitations under the License.
- * 
- */
+/*
+ * 
+ * Copyright (c) 2007-2013 MindTouch. All rights reserved.
+ * www.mindtouch.com  oss@mindtouch.com
+ *
+ * For community documentation and downloads visit wiki.developer.mindtouch.com;
+ * please review the licensing section.
+ *
+ * Licensed under the Apache License, Version 2.0 (the "License");
+ * you may not use this file except in compliance with the License.
+ * You may obtain a copy of the License at
+ * 
+ *     http://www.apache.org/licenses/LICENSE-2.0
+ * 
+ * Unless required by applicable law or agreed to in writing, software
+ * distributed under the License is distributed on an "AS IS" BASIS,
+ * WITHOUT WARRANTIES OR CONDITIONS OF ANY KIND, either express or implied.
+ * See the License for the specific language governing permissions and
+ * limitations under the License.
+ * 
+ */
+
+using System;
+using System.Diagnostics;
+using System.IO;
+using System.Xml;
+using NUnit.Framework;
+using Sgml;
+
+namespace SGMLTests {
+
+    [TestFixture]
+    public partial class Tests {
+
+        //--- Methods ---
+
+        [Test]
+        public void Convert_attribute_without_value_01() {
+            Test("01.test", XmlRender.Passthrough, CaseFolding.None, "html", true);
+        }
+
+        [Test]
+        public void Recover_from_attribute_with_missing_closing_quote_before_closing_tag_char_02() {
+            Test("02.test", XmlRender.Passthrough, CaseFolding.None, "html", true);
+        }
+
+        [Test]
+        public void Recover_from_attribute_with_missing_closing_quote_before_opening_tag_char_03() {
+            Test("03.test", XmlRender.Passthrough, CaseFolding.None, "html", true);
+        }
+
+        [Test]
+        public void Recover_from_text_with_wrong_entities_or_entities_with_missing_trailing_semicolon_04() {
+            Test("04.test", XmlRender.Passthrough, CaseFolding.None, "html", true);
+        }
+
+        [Test]
+        public void Read_text_with_32bit_numeric_entity_05() {
+            Test("05.test", XmlRender.Passthrough, CaseFolding.None, "html", true);
+        }
+
+        [Test]
+        public void Read_text_from_ms_office_06() {
+            Test("06.test", XmlRender.Passthrough, CaseFolding.None, "html", true);
+        }
+
+        [Test]
+        public void Recover_from_attribute_with_nested_quotes_07() {
+            Test("07.test", XmlRender.Passthrough, CaseFolding.None, "html", true);
+        }
+
+        [Test]
+        public void Allow_CData_section_with_xml_chars_08() {
+            Test("08.test", XmlRender.Passthrough, CaseFolding.None, "html", true);
+        }
+
+        [Test]
+        public void Convert_tags_to_lower_09() {
+            Test("09.test", XmlRender.Passthrough, CaseFolding.ToLower, "html", true);
+        }
+
+        [Test]
+        public void Test_whitespace_aware_processing_10() {
+            Test("10.test", XmlRender.Passthrough, CaseFolding.None, "html", false);
+        }
+
+        [Test]
+        public void Recover_from_attribute_value_with_extra_quote_11() {
+            Test("11.test", XmlRender.Passthrough, CaseFolding.None, "html", true);
+        }
+
+        [Test]
+        public void Recover_from_unclosed_xml_comment_12() {
+            Test("12.test", XmlRender.Passthrough, CaseFolding.None, "html", true);
+        }
+
+        [Test]
+        public void Allow_xml_only_apos_entity_in_html_13() {
+            Test("13.test", XmlRender.Passthrough, CaseFolding.None, "html", true);
+        }
+
+        [Test]
+        public void Recover_from_script_tag_as_root_element_14() {
+            Test("14.test", XmlRender.Passthrough, CaseFolding.None, "html", true);
+        }
+
+        [Test]
+        public void Read_namespaced_attributes_with_missing_namespace_declaration_15() {
+            Test("15.test", XmlRender.Passthrough, CaseFolding.None, "html", true);
+        }
+
+        [Test]
+        public void Decode_entity_16() {
+            Test("16.test", XmlRender.Passthrough, CaseFolding.None, "html", true);
+        }
+
+        [Test]
+        public void Convert_element_with_illegal_tag_name_17() {
+            Test("17.test", XmlRender.Passthrough, CaseFolding.None, "html", true);
+        }
+
+        [Test]
+        public void Strip_comments_in_CData_section_18() {
+            Test("18.test", XmlRender.Passthrough, CaseFolding.None, "html", true);
+        }
+
+        [Test]
+        public void Nest_contents_of_style_element_into_a_CData_section_19() {
+            Test("19.test", XmlRender.Passthrough, CaseFolding.None, "html", true);
+        }
+
+        [Test]
+        public void Dont_push_elements_out_of_the_body_element_even_when_illegal_inside_body_20() {
+            Test("20.test", XmlRender.Passthrough, CaseFolding.None, "html", true);
+        }
+
+        [Test]
+        public void Clone_document_with_invalid_attribute_declarations_21() {
+            Test("21.test", XmlRender.DocClone, CaseFolding.None, "html", true);
+        }
+
+        [Test]
+        public void Ignore_conditional_comments_22() {
+            Test("22.test", XmlRender.Passthrough, CaseFolding.None, "html", true);
+        }
+
+        [Test]
+        public void Preserve_explicit_and_implicit_attribute_and_element_namespaces_23() {
+            Test("23.test", XmlRender.Passthrough, CaseFolding.None, "html", true);
+        }
+
+        [Test]
+        public void Preserve_explicit_attribute_and_element_namespaces_24() {
+            Test("24.test", XmlRender.Passthrough, CaseFolding.None, "html", true);
+        }
+
+        [Test]
+        public void Clone_document_with_explicit_attribute_and_element_namespaces_25() {
+            Test("25.test", XmlRender.DocClone, CaseFolding.None, "html", true);
+        }
+
+        [Test]
+        public void Preserve_explicit_attribute_namespaces_26() {
+            Test("26.test", XmlRender.Passthrough, CaseFolding.None, "html", true);
+        }
+
+        [Test]
+        public void Clone_document_with_explicit_attribute_namespaces_with_clone_27() {
+            Test("27.test", XmlRender.DocClone, CaseFolding.None, "html", true);
+        }
+
+        [Test]
+        public void Clone_document_with_explicit_element_namespaces_with_clone_28() {
+            Test("28.test", XmlRender.DocClone, CaseFolding.None, "html", true);
+        }
+
+        [Test]
+        public void Read_namespaced_elements_with_missing_namespace_declaration_29() {
+            Test("29.test", XmlRender.Passthrough, CaseFolding.None, "html", true);
+        }
+
+        [Test]
+        public void Clone_document_with_namespaced_elements_with_missing_namespace_declaration_with_clone_30() {
+            Test("30.test", XmlRender.DocClone, CaseFolding.None, "html", true);
+        }
+
+        [Test]
+        public void Parse_html_document_without_closing_body_tag_31() {
+            Test("31.test", XmlRender.Passthrough, CaseFolding.None, "html", true);
+        }
+
+        [Test]
+        public void Parse_html_document_with_leading_whitespace_and_missing_closing_tag_32() {
+            Test("32.test", XmlRender.Passthrough, CaseFolding.None, "html", true);
+        }
+
+        [Test]
+        public void Parse_doctype_33() {
+            Test("33.test", XmlRender.Passthrough, CaseFolding.None, "html", true);
+        }
+
+        [Test, Ignore]
+        public void Push_invalid_element_out_of_body_tag_34() {
+
+            // NOTE (bjorg): marked as ignore, because it conflicts with another behavior of never pushing elements from the body tag.
+            Test("34.test", XmlRender.Passthrough, CaseFolding.None, "html", true);
+        }
+
+        [Test]
+        public void Add_missing_closing_element_tags_35() {
+            Test("35.test", XmlRender.Passthrough, CaseFolding.None, "html", true);
+        }
+
+        [Test]
+        public void Preserve_xml_comments_inside_script_element_36() {
+            Test("36.test", XmlRender.Passthrough, CaseFolding.None, "html", true);
+        }
+
+        [Test]
+        public void Allow_CDData_section_with_markup_37() {
+            Test("37.test", XmlRender.Passthrough, CaseFolding.None, "html", true);
+        }
+
+        [Test]
+        public void Recover_from_rogue_open_tag_char_38() {
+            Test("38.test", XmlRender.Passthrough, CaseFolding.None, "html", true);
+        }
+
+        [Test]
+        public void Ignore_invalid_char_after_tag_name_39() {
+            Test("39.test", XmlRender.Passthrough, CaseFolding.None, "html", true);
+        }
+
+        [Test]
+        public void Convert_entity_to_char_code_40() {
+            Test("40.test", XmlRender.Passthrough, CaseFolding.None, "html", true);
+        }
+
+        [Test]
+        public void Attribute_with_missing_equal_sign_between_key_and_value_41() {
+            Test("41.test", XmlRender.Passthrough, CaseFolding.None, "html", true);
+        }
+
+        [Test]
+        public void Script_element_with_explicit_CDData_section_42() {
+            Test("42.test", XmlRender.Passthrough, CaseFolding.None, "html", true);
+        }
+
+        [Test]
+        public void Convert_tags_to_lower_43() {
+            Test("43.test", XmlRender.Passthrough, CaseFolding.ToLower, "html", true);
+        }
+
+        [Test]
+        public void Load_document_44() {
+            Test("44.test", XmlRender.Doc, CaseFolding.None, "html", true);
+        }
+
+        [Test]
+        public void Load_document_with_text_before_root_node_45() {
+            Test("45.test", XmlRender.Doc, CaseFolding.None, "html", true);
+        }
+
+        [Test]
+        public void Load_document_with_text_before_root_node_46() {
+
+            // NOTE (steveb): this is a dup of the previous test
+            Test("46.test", XmlRender.Doc, CaseFolding.None, "html", true);
+        }
+
+        [Test]
+        public void Load_document_with_xml_comment_before_root_node_47() {
+            Test("47.test", XmlRender.Doc, CaseFolding.None, "html", true);
+        }
+
+        [Test]
+        public void Decode_numeric_entities_for_non_html_content_48() {
+            Test("48.test", XmlRender.Passthrough, CaseFolding.None, null, true);
+        }
+
+        [Test]
+        public void Load_document_with_nested_xml_declaration_49() {
+            Test("49.test", XmlRender.Doc, CaseFolding.None, "html", true);
+        }
+
+        [Test]
+        public void Handle_xml_processing_instruction_with_illegal_xml_namespace_50() {
+            Test("50.test", XmlRender.Passthrough, CaseFolding.None, "html", true);
+        }
+
+        [Test]
+        public void Close_elements_with_missing_closing_tags_51() {
+            Test("51.test", XmlRender.Passthrough, CaseFolding.None, "html", true);
+        }
+
+        [Test]
+        public void Clone_document_with_elements_with_missing_closing_tags_52() {
+            Test("52.test", XmlRender.DocClone, CaseFolding.None, "html", true);
+        }
+
+        [Test]
+        public void Read_ofx_content_53() {
+            Test("53.test", XmlRender.Passthrough, CaseFolding.None, null, true);
+        }
+
+        [Test]
+        public void Read_simple_html_54() {
+            Test("54.test", XmlRender.Passthrough, CaseFolding.None, null, true);
+        }
+
+        [Test]
+        public void Decode_xml_entity_55() {
+            Test("55.test", XmlRender.Passthrough, CaseFolding.None, null, true);
+        }
+
+        [Test]
+        public void Decode_Surrogate_Pairs_56()
+        {
+            Test("56.test", XmlRender.Passthrough, CaseFolding.None, null, true);
+        }
 
-using System;
-using System.Diagnostics;
-using System.IO;
-using System.Xml;
-using NUnit.Framework;
-using Sgml;
-
-namespace SGMLTests {
-
-    [TestFixture]
-    public partial class Tests {
-
-        //--- Methods ---
-
-        [Test]
-        public void Convert_attribute_without_value_01() {
-            Test("01.test", XmlRender.Passthrough, CaseFolding.None, "html", true);
-        }
-
-        [Test]
-        public void Recover_from_attribute_with_missing_closing_quote_before_closing_tag_char_02() {
-            Test("02.test", XmlRender.Passthrough, CaseFolding.None, "html", true);
-        }
-
-        [Test]
-        public void Recover_from_attribute_with_missing_closing_quote_before_opening_tag_char_03() {
-            Test("03.test", XmlRender.Passthrough, CaseFolding.None, "html", true);
-        }
-
-        [Test]
-        public void Recover_from_text_with_wrong_entities_or_entities_with_missing_trailing_semicolon_04() {
-            Test("04.test", XmlRender.Passthrough, CaseFolding.None, "html", true);
-        }
-
-        [Test]
-        public void Read_text_with_32bit_numeric_entity_05() {
-            Test("05.test", XmlRender.Passthrough, CaseFolding.None, "html", true);
-        }
-
-        [Test]
-        public void Read_text_from_ms_office_06() {
-            Test("06.test", XmlRender.Passthrough, CaseFolding.None, "html", true);
-        }
-
-        [Test]
-        public void Recover_from_attribute_with_nested_quotes_07() {
-            Test("07.test", XmlRender.Passthrough, CaseFolding.None, "html", true);
-        }
-
-        [Test]
-        public void Allow_CData_section_with_xml_chars_08() {
-            Test("08.test", XmlRender.Passthrough, CaseFolding.None, "html", true);
-        }
-
-        [Test]
-        public void Convert_tags_to_lower_09() {
-            Test("09.test", XmlRender.Passthrough, CaseFolding.ToLower, "html", true);
-        }
-
-        [Test]
-        public void Test_whitespace_aware_processing_10() {
-            Test("10.test", XmlRender.Passthrough, CaseFolding.None, "html", false);
-        }
-
-        [Test]
-        public void Recover_from_attribute_value_with_extra_quote_11() {
-            Test("11.test", XmlRender.Passthrough, CaseFolding.None, "html", true);
-        }
-
-        [Test]
-        public void Recover_from_unclosed_xml_comment_12() {
-            Test("12.test", XmlRender.Passthrough, CaseFolding.None, "html", true);
-        }
-
-        [Test]
-        public void Allow_xml_only_apos_entity_in_html_13() {
-            Test("13.test", XmlRender.Passthrough, CaseFolding.None, "html", true);
-        }
-
-        [Test]
-        public void Recover_from_script_tag_as_root_element_14() {
-            Test("14.test", XmlRender.Passthrough, CaseFolding.None, "html", true);
-        }
-
-        [Test]
-        public void Read_namespaced_attributes_with_missing_namespace_declaration_15() {
-            Test("15.test", XmlRender.Passthrough, CaseFolding.None, "html", true);
-        }
-
-        [Test]
-        public void Decode_entity_16() {
-            Test("16.test", XmlRender.Passthrough, CaseFolding.None, "html", true);
-        }
-
-        [Test]
-        public void Convert_element_with_illegal_tag_name_17() {
-            Test("17.test", XmlRender.Passthrough, CaseFolding.None, "html", true);
-        }
-
-        [Test]
-        public void Strip_comments_in_CData_section_18() {
-            Test("18.test", XmlRender.Passthrough, CaseFolding.None, "html", true);
-        }
-
-        [Test]
-        public void Nest_contents_of_style_element_into_a_CData_section_19() {
-            Test("19.test", XmlRender.Passthrough, CaseFolding.None, "html", true);
-        }
-
-        [Test]
-        public void Dont_push_elements_out_of_the_body_element_even_when_illegal_inside_body_20() {
-            Test("20.test", XmlRender.Passthrough, CaseFolding.None, "html", true);
-        }
-
-        [Test]
-        public void Clone_document_with_invalid_attribute_declarations_21() {
-            Test("21.test", XmlRender.DocClone, CaseFolding.None, "html", true);
-        }
-
-        [Test]
-        public void Ignore_conditional_comments_22() {
-            Test("22.test", XmlRender.Passthrough, CaseFolding.None, "html", true);
-        }
-
-        [Test]
-        public void Preserve_explicit_and_implicit_attribute_and_element_namespaces_23() {
-            Test("23.test", XmlRender.Passthrough, CaseFolding.None, "html", true);
-        }
-
-        [Test]
-        public void Preserve_explicit_attribute_and_element_namespaces_24() {
-            Test("24.test", XmlRender.Passthrough, CaseFolding.None, "html", true);
-        }
-
-        [Test]
-        public void Clone_document_with_explicit_attribute_and_element_namespaces_25() {
-            Test("25.test", XmlRender.DocClone, CaseFolding.None, "html", true);
-        }
-
-        [Test]
-        public void Preserve_explicit_attribute_namespaces_26() {
-            Test("26.test", XmlRender.Passthrough, CaseFolding.None, "html", true);
-        }
-
-        [Test]
-        public void Clone_document_with_explicit_attribute_namespaces_with_clone_27() {
-            Test("27.test", XmlRender.DocClone, CaseFolding.None, "html", true);
-        }
-
-        [Test]
-        public void Clone_document_with_explicit_element_namespaces_with_clone_28() {
-            Test("28.test", XmlRender.DocClone, CaseFolding.None, "html", true);
-        }
-
-        [Test]
-        public void Read_namespaced_elements_with_missing_namespace_declaration_29() {
-            Test("29.test", XmlRender.Passthrough, CaseFolding.None, "html", true);
-        }
-
-        [Test]
-        public void Clone_document_with_namespaced_elements_with_missing_namespace_declaration_with_clone_30() {
-            Test("30.test", XmlRender.DocClone, CaseFolding.None, "html", true);
-        }
-
-        [Test]
-        public void Parse_html_document_without_closing_body_tag_31() {
-            Test("31.test", XmlRender.Passthrough, CaseFolding.None, "html", true);
-        }
-
-        [Test]
-        public void Parse_html_document_with_leading_whitespace_and_missing_closing_tag_32() {
-            Test("32.test", XmlRender.Passthrough, CaseFolding.None, "html", true);
-        }
-
-        [Test]
-        public void Parse_doctype_33() {
-            Test("33.test", XmlRender.Passthrough, CaseFolding.None, "html", true);
-        }
-
-        [Test, Ignore]
-        public void Push_invalid_element_out_of_body_tag_34() {
-
-            // NOTE (bjorg): marked as ignore, because it conflicts with another behavior of never pushing elements from the body tag.
-            Test("34.test", XmlRender.Passthrough, CaseFolding.None, "html", true);
-        }
-
-        [Test]
-        public void Add_missing_closing_element_tags_35() {
-            Test("35.test", XmlRender.Passthrough, CaseFolding.None, "html", true);
-        }
-
-        [Test]
-        public void Preserve_xml_comments_inside_script_element_36() {
-            Test("36.test", XmlRender.Passthrough, CaseFolding.None, "html", true);
-        }
-
-        [Test]
-        public void Allow_CDData_section_with_markup_37() {
-            Test("37.test", XmlRender.Passthrough, CaseFolding.None, "html", true);
-        }
-
-        [Test]
-        public void Recover_from_rogue_open_tag_char_38() {
-            Test("38.test", XmlRender.Passthrough, CaseFolding.None, "html", true);
-        }
-
-        [Test]
-        public void Ignore_invalid_char_after_tag_name_39() {
-            Test("39.test", XmlRender.Passthrough, CaseFolding.None, "html", true);
-        }
-
-        [Test]
-        public void Convert_entity_to_char_code_40() {
-            Test("40.test", XmlRender.Passthrough, CaseFolding.None, "html", true);
-        }
-
-        [Test]
-        public void Attribute_with_missing_equal_sign_between_key_and_value_41() {
-            Test("41.test", XmlRender.Passthrough, CaseFolding.None, "html", true);
-        }
-
-        [Test]
-        public void Script_element_with_explicit_CDData_section_42() {
-            Test("42.test", XmlRender.Passthrough, CaseFolding.None, "html", true);
-        }
-
-        [Test]
-        public void Convert_tags_to_lower_43() {
-            Test("43.test", XmlRender.Passthrough, CaseFolding.ToLower, "html", true);
-        }
-
-        [Test]
-        public void Load_document_44() {
-            Test("44.test", XmlRender.Doc, CaseFolding.None, "html", true);
-        }
-
-        [Test]
-        public void Load_document_with_text_before_root_node_45() {
-            Test("45.test", XmlRender.Doc, CaseFolding.None, "html", true);
-        }
-
-        [Test]
-        public void Load_document_with_text_before_root_node_46() {
-
-            // NOTE (steveb): this is a dup of the previous test
-            Test("46.test", XmlRender.Doc, CaseFolding.None, "html", true);
-        }
-
-        [Test]
-        public void Load_document_with_xml_comment_before_root_node_47() {
-            Test("47.test", XmlRender.Doc, CaseFolding.None, "html", true);
-        }
-
-        [Test]
-        public void Decode_numeric_entities_for_non_html_content_48() {
-            Test("48.test", XmlRender.Passthrough, CaseFolding.None, null, true);
-        }
-
-        [Test]
-        public void Load_document_with_nested_xml_declaration_49() {
-            Test("49.test", XmlRender.Doc, CaseFolding.None, "html", true);
-        }
-
-        [Test]
-        public void Handle_xml_processing_instruction_with_illegal_xml_namespace_50() {
-            Test("50.test", XmlRender.Passthrough, CaseFolding.None, "html", true);
-        }
-
-        [Test]
-        public void Close_elements_with_missing_closing_tags_51() {
-            Test("51.test", XmlRender.Passthrough, CaseFolding.None, "html", true);
-        }
-
-        [Test]
-        public void Clone_document_with_elements_with_missing_closing_tags_52() {
-            Test("52.test", XmlRender.DocClone, CaseFolding.None, "html", true);
-        }
-
-        [Test]
-        public void Read_ofx_content_53() {
-            Test("53.test", XmlRender.Passthrough, CaseFolding.None, null, true);
-        }
-
-        [Test]
-        public void Read_simple_html_54() {
-            Test("54.test", XmlRender.Passthrough, CaseFolding.None, null, true);
-        }
-
-        [Test]
-        public void Decode_xml_entity_55() {
-            Test("55.test", XmlRender.Passthrough, CaseFolding.None, null, true);
-        }
-
-        [Test]
-<<<<<<< HEAD
-        public void Decode_Surrogate_Pairs_56()
-        {
-            Test("56.test", XmlRender.Passthrough, CaseFolding.None, null, true);
-=======
-        public void Read_html_with_invalid_entity_reference_55()
-        {
-            Test("ms55.test", XmlRender.Passthrough, CaseFolding.None, null, true);
-        }
-
-        [Test]
-        public void Read_html_with_invalid_entity_reference_ms56()
-        {
-            Test("ms56.test", XmlRender.Passthrough, CaseFolding.None, null, true);
-        }
-
-        [Test]
-        public void Read_html_with_invalid_entity_reference_ms57()
-        {
-            Test("ms57.test", XmlRender.Passthrough, CaseFolding.None, null, true);
-        }
-
-        [Test]
-        public void Read_html_with_invalid_entity_reference_ms58()
-        {
-            Test("ms58.test", XmlRender.Passthrough, CaseFolding.None, null, true);
->>>>>>> 524786f1
-        }
-
-        [Test]
-        public void Test_MoveToNextAttribute() {
-
-            // Make sure we can do MoveToElement after reading multiple attributes.
-            var r = new SgmlReader {
-                InputStream = new StringReader("<test id='10' x='20'><a/><!--comment-->test</test>")
-            };
-            Assert.IsTrue(r.Read());
-            while(r.MoveToNextAttribute()) {
-                _log.Debug(r.Name);
-            }
-            if(r.MoveToElement()) {
-                _log.Debug(r.ReadInnerXml());
-            }
-        }
-
-        [Test]
-        public void Test_for_illegal_char_value() {
-            const string source = "&test";
-            var reader = new SgmlReader {
-                DocType = "HTML",
-                WhitespaceHandling = WhitespaceHandling.All,
-                StripDocType = true,
-                InputStream = new StringReader(source),
-                CaseFolding = CaseFolding.ToLower
-            };
-
-            // test
-            var element = System.Xml.Linq.XElement.Load(reader);
-            string value = element.Value;
-            Assert.IsFalse(string.IsNullOrEmpty(value), "element has no value");
-            Assert.AreNotEqual((char)65535, value[value.Length - 1], "unexpected -1 as last char");
-        }
-    }
+        public void Read_html_with_invalid_entity_reference_57()
+        {
+            Test("57.test", XmlRender.Passthrough, CaseFolding.None, null, true);
+        }
+
+        [Test]
+        public void Read_html_with_invalid_entity_reference_58()
+        {
+            Test("58.test", XmlRender.Passthrough, CaseFolding.None, null, true);
+        }
+
+        [Test]
+        public void Read_html_with_invalid_entity_reference_59()
+        {
+            Test("59.test", XmlRender.Passthrough, CaseFolding.None, null, true);
+        }
+
+        [Test]
+        public void Read_html_with_invalid_entity_reference_60()
+        {
+            Test("60.test", XmlRender.Passthrough, CaseFolding.None, null, true);
+        }
+
+        [Test]
+        public void Read_html_with_invalid_surrogate_pairs_61()
+        {
+            Test("61.test", XmlRender.Passthrough, CaseFolding.None, null, true);
+        }
+
+        [Test]
+        public void Test_MoveToNextAttribute()
+        {
+
+            // Make sure we can do MoveToElement after reading multiple attributes.
+            var r = new SgmlReader {
+                InputStream = new StringReader("<test id='10' x='20'><a/><!--comment-->test</test>")
+            };
+            Assert.IsTrue(r.Read());
+            while(r.MoveToNextAttribute()) {
+                _log.Debug(r.Name);
+            }
+            if(r.MoveToElement()) {
+                _log.Debug(r.ReadInnerXml());
+            }
+        }
+
+        [Test]
+        public void Test_for_illegal_char_value() 
+        {
+            const string source = "&test";
+            var reader = new SgmlReader {
+                DocType = "HTML",
+                WhitespaceHandling = WhitespaceHandling.All,
+                StripDocType = true,
+                InputStream = new StringReader(source),
+                CaseFolding = CaseFolding.ToLower
+            };
+
+            // test
+            var element = System.Xml.Linq.XElement.Load(reader);
+            string value = element.Value;
+            Assert.IsFalse(string.IsNullOrEmpty(value), "element has no value");
+            Assert.AreNotEqual((char)65535, value[value.Length - 1], "unexpected -1 as last char");
+        }
+    }
 }